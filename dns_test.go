--- conflicted
+++ resolved
@@ -243,11 +243,7 @@
 	data := make([]byte, 1024)
 	for typ, fn := range rr_mk {
 		if typ == TypeCAA {
-<<<<<<< HEAD
-			continue // known broken, will fix. TODO(miek)
-=======
 			continue // TODO(miek): known ommision
->>>>>>> b0d5dadf
 		}
 		r := fn()
 		*r.Header() = RR_Header{Name: "miek.nl.", Rrtype: typ, Class: ClassINET, Ttl: 3600}
